<<<<<<< HEAD
# Data Lab 2.17.0 / 2.17.1 release notes [20190701]
=======
# Data Lab 2.17.1 release notes [20190701]
>>>>>>> 4b965fbd

The following changes have been implemented:

## queryManager / queryClient:

- docstring updates

- `services()` function to list available services, e.g.

   ```python
   # List the available SIA services
   queryClient.services(svc_type="sia")

   # List the available USNO services, note the '%' matching metacharacter
   queryClient.services(name="usno%")
   ```

- New `resolve` mode for `services()` call, e.g.

   ```python
   # Get the serviceURL of the USNO-A2 table
   queryClient.services(name="usno/a2", mode="resolve")

   ```

- Async SQL changes, use of mydb tables

- Run queries written in SQL asynchronously, just like for ADQL queries, e.g.

   ```python
   #query = 'SELECT TOP 10 ra,dec,gmag,rmag,imag FROM smash_dr1.object' # AS BEFORE: ADQL
   query = 'SELECT ra,dec,gmag,rmag,imag FROM smash_dr1.object LIMIT 10' # NEW: SQL
   jobid = queryClient.query(query,async=True)
   queryClient.status(jobid)
   'COMPLETED'
   results = queryClient.results(jobid)
   ```

- disallow numeric table names in mydb

- New `mydb_index()` method, e.g.

   ```python
   # Index the table's "id" column
   queryClient.mydb_index('foo1', 'id')

   # Index and cluster the table by position
   queryClient.mydb_index('foo1', q3c='ra,dec', cluster=True)
   ```

- Bug fixes to dropping mydb tables

- Added non-default profile to `status()` call

- Sync timeout default changed to 300 sec

- remove trailing `/` from `set_svc_url()`

- Removed astropy dependency import

- Fixed POST calls to /queries call

## DALserver:

- Allow q3c/htm/healpix functions in adql

## storeManager / storeClient:

- various bugfixes with get/put from/to vospace

## authManager / authClient:

- docstring updates

- improved login error msgs, removed debug print

- made token optional for `logout()`

- remove trailing `/` from `set_svc_url()`

## datalab command line client

- all of the above updates (where they apply)<|MERGE_RESOLUTION|>--- conflicted
+++ resolved
@@ -1,8 +1,4 @@
-<<<<<<< HEAD
-# Data Lab 2.17.0 / 2.17.1 release notes [20190701]
-=======
 # Data Lab 2.17.1 release notes [20190701]
->>>>>>> 4b965fbd
 
 The following changes have been implemented:
 
